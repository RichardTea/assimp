--- conflicted
+++ resolved
@@ -1,12 +1,2 @@
 # Compile internal irrXML only if system is not requested
-<<<<<<< HEAD
-#if( NOT SYSTEM_IRRXML )
-#    add_subdirectory(irrXML)
-#endif( NOT SYSTEM_IRRXML )
-
-add_subdirectory( pugixml-1.9 )
-=======
-if( NOT ASSIMP_SYSTEM_IRRXML )
-    add_subdirectory(irrXML)
-endif()
->>>>>>> a6d554f6
+add_subdirectory( pugixml-1.9 )