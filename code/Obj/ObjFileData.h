--- conflicted
+++ resolved
@@ -41,12 +41,12 @@
 
 #pragma once
 #ifndef OBJ_FILEDATA_H_INC
-#define OBJ_FILEDATA_H_INC
-
-#include <assimp/mesh.h>
-#include <assimp/types.h>
-#include <map>
-#include <vector>
+#    define OBJ_FILEDATA_H_INC
+
+#    include <assimp/mesh.h>
+#    include <assimp/types.h>
+#    include <map>
+#    include <vector>
 
 namespace Assimp {
 namespace ObjFile {
@@ -105,14 +105,7 @@
     std::vector<unsigned int> m_Meshes;
 
     //! \brief  Default constructor
-<<<<<<< HEAD
-    Object() :
-            m_strObjName("") {
-        // empty
-    }
-=======
     Object() = default;
->>>>>>> 4210318a
 
     //! \brief  Destructor
     ~Object() {
@@ -183,24 +176,14 @@
     aiColor3D transparent;
 
     //! Constructor
-<<<<<<< HEAD
     Material() :
-            diffuse(ai_real(0.6), ai_real(0.6), ai_real(0.6)), alpha(ai_real(1.0)), shineness(ai_real(0.0)), illumination_model(1), ior(ai_real(1.0)), transparent(ai_real(1.0), ai_real(1.0), ai_real(1.0)) {
-        // empty
-        for (size_t i = 0; i < TextureTypeCount; ++i) {
-            clamp[i] = false;
-        }
-=======
-    Material()
-    :   diffuse ( ai_real( 0.6 ), ai_real( 0.6 ), ai_real( 0.6 ) )
-    ,   alpha   (ai_real( 1.0 ) )
-    ,   shineness ( ai_real( 0.0) )
-    ,   illumination_model (1)
-    ,   ior     ( ai_real( 1.0 ) )
-    ,   transparent( ai_real( 1.0), ai_real (1.0), ai_real(1.0)) {
-
-	    std::fill_n(clamp, static_cast<unsigned int>(TextureTypeCount), false);
->>>>>>> 4210318a
+            diffuse(ai_real(0.6), ai_real(0.6), ai_real(0.6)),
+            alpha(ai_real(1.0)),
+            shineness(ai_real(0.0)),
+            illumination_model(1),
+            ior(ai_real(1.0)),
+            transparent(ai_real(1.0), ai_real(1.0), ai_real(1.0)) {
+        std::fill_n(clamp, static_cast<unsigned int>(TextureTypeCount), false);
     }
 
     // Destructor
