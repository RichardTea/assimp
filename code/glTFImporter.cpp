/*
Open Asset Import Library (assimp)
----------------------------------------------------------------------

Copyright (c) 2006-2015, assimp team
All rights reserved.

Redistribution and use of this software in source and binary forms,
with or without modification, are permitted provided that the
following conditions are met:

* Redistributions of source code must retain the above
copyright notice, this list of conditions and the
following disclaimer.

* Redistributions in binary form must reproduce the above
copyright notice, this list of conditions and the
following disclaimer in the documentation and/or other
materials provided with the distribution.

* Neither the name of the assimp team, nor the names of its
contributors may be used to endorse or promote products
derived from this software without specific prior
written permission of the assimp team.

THIS SOFTWARE IS PROVIDED BY THE COPYRIGHT HOLDERS AND CONTRIBUTORS
"AS IS" AND ANY EXPRESS OR IMPLIED WARRANTIES, INCLUDING, BUT NOT
LIMITED TO, THE IMPLIED WARRANTIES OF MERCHANTABILITY AND FITNESS FOR
A PARTICULAR PURPOSE ARE DISCLAIMED. IN NO EVENT SHALL THE COPYRIGHT
OWNER OR CONTRIBUTORS BE LIABLE FOR ANY DIRECT, INDIRECT, INCIDENTAL,
SPECIAL, EXEMPLARY, OR CONSEQUENTIAL DAMAGES (INCLUDING, BUT NOT
LIMITED TO, PROCUREMENT OF SUBSTITUTE GOODS OR SERVICES; LOSS OF USE,
DATA, OR PROFITS; OR BUSINESS INTERRUPTION) HOWEVER CAUSED AND ON ANY
THEORY OF LIABILITY, WHETHER IN CONTRACT, STRICT LIABILITY, OR TORT
(INCLUDING NEGLIGENCE OR OTHERWISE) ARISING IN ANY WAY OUT OF THE USE
OF THIS SOFTWARE, EVEN IF ADVISED OF THE POSSIBILITY OF SUCH DAMAGE.

----------------------------------------------------------------------
*/
#include "glTFImporter.h"
#include "StreamReader.h"
#include "DefaultIOSystem.h"

#include <boost/scoped_ptr.hpp>

#include <assimp/Importer.hpp>
#include <assimp/scene.h>
#include <assimp/ai_assert.h>
#include <assimp/DefaultLogger.hpp>

#include "glTFFileData.h"
#include "glTFUtil.h"

#define RAPIDJSON_HAS_STDSTRING 1
#include <rapidjson/rapidjson.h>
#include <rapidjson/document.h>
#include <rapidjson/error/en.h>

using namespace rapidjson;

using namespace Assimp;
using namespace Assimp::glTF;


using boost::shared_ptr;
using boost::scoped_ptr;

// (cannot typedef' templated classes, and "using" is c++11)
#define Ptr shared_ptr

// (used everywhere, and cannot use "auto")
typedef rapidjson::Value::MemberIterator MemIt;


//
// JSON Value reading helpers
//

inline static void Getf(const Value& v, float& out)
{
    if (v.IsNumber()) out = static_cast<float>(v.GetDouble());
}

template<class T>
struct ReadHelper { };

template<> struct ReadHelper<int> { static bool Read(Value& val, int& out) {
    return val.IsInt() ? val.GetInt(), true : false;
}};

template<> struct ReadHelper<unsigned int> { static bool Read(Value& val, unsigned int& out) {
    return val.IsInt() ? out = static_cast<unsigned int>(val.GetInt()), true : false;
}};

template<> struct ReadHelper<float> { static bool Read(Value& val, float& out) {
    return val.IsNumber() ? out = static_cast<float>(val.GetDouble()), true : false;
}};

template<> struct ReadHelper<const char*> { static bool Read(Value& val, const char*& out) {
    return val.IsString() ? out = val.GetString(), true : false;
}};

template<> struct ReadHelper<std::string> { static bool Read(Value& val, std::string& out) {
    return val.IsString() ? out = val.GetString(), true : false;
}};

template<> struct ReadHelper<aiColor3D> { static bool Read(Value& v, aiColor3D& out) {
    if (!v.IsArray() || v.Size() < 3) return false;
    Getf(v[0], out.r); Getf(v[1], out.g); Getf(v[2], out.b);
    return true;
}};

template<> struct ReadHelper<aiVector3D> { static bool Read(Value& v, aiVector3D& out) {
    if (!v.IsArray() || v.Size() != 3) return false;
    Getf(v[0], out.x); Getf(v[1], out.y); Getf(v[2], out.z);
    return true;
}};

template<> struct ReadHelper<aiQuaternion> { static bool Read(Value& v, aiQuaternion& out) {
    if (!v.IsArray() || v.Size() != 4) return false;
    Getf(v[0], out.x); Getf(v[1], out.y); Getf(v[2], out.z); Getf(v[3], out.w);
    return true;
}};

template<> struct ReadHelper<aiMatrix4x4> { static bool Read(Value& v, aiMatrix4x4& o) {
    if (!v.IsArray() || v.Size() != 16) return false;
    Getf(v[ 0], o.a1); Getf(v[ 1], o.b1); Getf(v[ 2], o.c1); Getf(v[ 3], o.d1);
    Getf(v[ 4], o.a2); Getf(v[ 5], o.b2); Getf(v[ 6], o.c2); Getf(v[ 7], o.d2);
    Getf(v[ 8], o.a3); Getf(v[ 9], o.b3); Getf(v[10], o.c3); Getf(v[11], o.d3);
    Getf(v[12], o.a4); Getf(v[13], o.b4); Getf(v[14], o.c4); Getf(v[15], o.d4);
    return true;
}};

template<class T>
inline static bool Read(Value& val, T& out)
{
    return ReadHelper<T>::Read(val, out);
}

template<class T>
inline static bool ReadMember(Value& obj, const char* id, T& out)
{
    MemIt it = obj.FindMember(id);
    if (it != obj.MemberEnd()) {
        return ReadHelper<T>::Read(it->value, out);
    }
    return false;
}

template<class T>
inline static T TryReadMember(Value& obj, const char* id, T defaultValue)
{
    T out;
    return ReadMember(obj, id, out) ? out : defaultValue;
}


//! References a sequence of loaded elements (e.g. meshes)
typedef std::pair<unsigned int, unsigned int> Range;



//
// glTFReader class
//

class glTFReader;

//! Manages lazy loading of the glTF top-level objects, and keeps a reference to them by ID
template<class T, T (glTFReader::*FACTORY_FN)(const char*, Value&)>
class LazyDict
{
    typedef typename std::gltf_unordered_map<std::string, T> Map;

    Value*      mDict;     //! JSON dictionary object
    const char* mDictId;   //! ID of the dictionary object
    glTFReader& mInstance; //! The glTFReader instance
    Map         mReadObjs; //! The read objects

public:
    LazyDict(glTFReader& instance, const char* dictId)
        : mDictId(dictId), mInstance(instance)
    {
        Document& doc = mInstance.GetDocument();

        MemIt it = doc.FindMember(dictId);
        mDict = (it != doc.MemberEnd() && it->value.IsObject()) ? &it->value : nullptr;
    }

    T Get(const char* id)
    {
        if (!mDict) return T(); // section was missing

        Map::iterator it = mReadObjs.find(id);
        if (it != mReadObjs.end()) { // already created?
            return it->second;
        }

        // read it from the JSON object
        MemIt obj = mDict->FindMember(id);
        if (obj == mDict->MemberEnd()) {
            throw DeadlyImportError("Missing object with id \"" + std::string(id) + "\" in \"" + mDictId + "\"");
        }

        // create an instance of the given type
        T val = (mInstance.*FACTORY_FN)(id, obj->value);
        mReadObjs[id] = val;
        return val;
    }
};

struct Buffer;
struct BufferView;
struct Accessor;

struct Image;
struct Texture;

//! Handles the reading of the glTF JSON document
class glTFReader
{
    aiScene* mScene;
    Document& mDoc;
    IOSystem& mIO;

    // Vectors of imported objects, will be copied to mScene
    std::vector<aiMaterial*> mImpMaterials;
    std::vector<aiMesh*>     mImpMeshes;
    std::vector<aiTexture*>  mImpTextures;

    Extensions mExtensions;

    Ptr<Buffer> mBodyBuffer; //! Special buffer containing the body data


    Ptr<Buffer>     LoadBuffer(const char* id, Value& obj);
    Ptr<BufferView> LoadBufferView(const char* id, Value& obj);
    Ptr<Accessor>   LoadAccessor(const char* id, Value& obj);

    Ptr<Image>      LoadImage(const char* id, Value& obj);
    Ptr<Texture>    LoadTexture(const char* id, Value& obj);

    aiNode*         LoadNode(const char* id, Value& node);
    Range           LoadMesh(const char* id, Value& mesh);
    unsigned int    LoadMaterial(const char* id, Value& material);

    typedef glTFReader T; // (to shorten next declarations)

    LazyDict<Ptr<Accessor>,   &T::LoadAccessor>   mAccessors;
    //LazyDict<Animation*,    &T::LoadAnimation>  mAnimations;
    //LazyDict<Asset*,        &T::LoadAsset>      mAssets;
    LazyDict<Ptr<Buffer>,     &T::LoadBuffer>     mBuffers;
    LazyDict<Ptr<BufferView>, &T::LoadBufferView> mBufferViews;
    //LazyDict<Camera*,       &T::LoadCamera>     mCameras;
    LazyDict<Ptr<Image>,      &T::LoadImage>      mImages;
    LazyDict<unsigned int,    &T::LoadMaterial>   mMaterials;
    LazyDict<Range,           &T::LoadMesh>       mMeshes;
    LazyDict<aiNode*,         &T::LoadNode>       mNodes;
    //LazyDict<Ptr<Program>,  &T::LoadProgram>    mPrograms;
    //LazyDict<Ptr<Sampler>,  &T::LoadSampler>    mSamplers;
    //LazyDict<Ptr<Shader>,   &T::LoadShader>     mShaders;
    //LazyDict<Ptr<Skin>,     &T::LoadSkin>       mSkins;
    //LazyDict<Ptr<Technique>,&T::LoadTechnique>  mTechniques;
    LazyDict<Ptr<Texture>,    &T::LoadTexture>    mTextures;


    void LoadScene(Value& scene)
    {
        MemIt nodesm = scene.FindMember("nodes");
        if (nodesm != scene.MemberEnd() && nodesm->value.IsArray()) {
            Value& nodes = nodesm->value;

            unsigned int numRootNodes = nodes.Size();
            if (numRootNodes == 1) { // a single root node: use it
                if (nodes[0].IsString()) {
                    mScene->mRootNode = mNodes.Get(nodes[0].GetString());
                }
            }
            else if (numRootNodes > 1) { // more than one root node: create a fake root
                aiNode* root = new aiNode("ROOT");
                root->mChildren = new aiNode*[numRootNodes];
                for (unsigned int i = 0; i < numRootNodes; ++i) {
                    if (nodes[i].IsString()) {
                        aiNode* node = mNodes.Get(nodes[i].GetString());
                        if (node) {
                            node->mParent = root;
                            root->mChildren[root->mNumChildren++] = node;
                        }
                    }
                }
                mScene->mRootNode = root;
            }
        }

        //if (!mScene->mRootNode) {
            //mScene->mRootNode = new aiNode("EMPTY");
        //}
    }

    void SetMaterialColorProperty(aiMaterial* mat, Value& vals, const char* propName, aiTextureType texType,
        const char* pKey, unsigned int type, unsigned int idx);

    void CopyData()
    {
        // TODO: it does not split the loaded vertices, should it?
        mScene->mFlags |= AI_SCENE_FLAGS_NON_VERBOSE_FORMAT;

        if (mImpMaterials.empty()) {
            mImpMaterials.push_back(new aiMaterial());
        }

        if (mImpMaterials.size()) {
            mScene->mNumMaterials = mImpMaterials.size();
            mScene->mMaterials = new aiMaterial*[mImpMaterials.size()];
            std::swap_ranges(mImpMaterials.begin(), mImpMaterials.end(), mScene->mMaterials);
        }

        if (mImpMeshes.size()) {
            mScene->mNumMeshes = mImpMeshes.size();
            mScene->mMeshes = new aiMesh*[mImpMeshes.size()];
            std::swap_ranges(mImpMeshes.begin(), mImpMeshes.end(), mScene->mMeshes);
        }

        if (mImpTextures.size()) {
            mScene->mNumTextures = mImpTextures.size();
            mScene->mTextures = new aiTexture*[mImpTextures.size()];
            std::swap_ranges(mImpTextures.begin(), mImpTextures.end(), mScene->mTextures);
        }
    }

public:
    glTFReader(aiScene* scene, Document& document, IOSystem& iohandler, shared_ptr<Buffer>& bodyBuff) :
        mScene(scene),
        mDoc(document),
        mIO(iohandler),
        mBodyBuffer(bodyBuff),
        mAccessors(*this, "accessors"),
        //mAnimations(*this, "animations"),
        //mAssets(*this, "assets"),
        mBuffers(*this, "buffers"),
        mBufferViews(*this, "bufferViews"),
        //mCameras(*this, "cameras"),
        mImages(*this, "images"),
        mMaterials(*this, "materials"),
        mMeshes(*this, "meshes"),
        mNodes(*this, "nodes"),
        //mPrograms(*this, "programs"),
        //mSamplers(*this, "samplers"),
        //mShaders(*this, "shaders"),
        //mSkins(*this, "skins"),
        //mTechniques(*this, "techniques"),
        mTextures(*this, "textures")
    {
        memset(&mExtensions, 0, sizeof(mExtensions));
    }

    Document& GetDocument()
    {
        return mDoc;
    }

    //! Main function
    void Load()
    {
        // read the used extensions
        MemIt extensionsUsed = mDoc.FindMember("extensionsUsed");
        if (extensionsUsed != mDoc.MemberEnd() && extensionsUsed->value.IsArray()) {
            std::gltf_unordered_map<std::string, bool> exts;

            for (unsigned int i = 0; i < extensionsUsed->value.Size(); ++i) {
                if (extensionsUsed->value[i].IsString()) {
                    exts[extensionsUsed->value[i].GetString()] = true;
                }
            }

            if (exts.find("KHR_binary_glTF") != exts.end()) {
                mExtensions.KHR_binary_glTF = true;
            }
        }


        const char* sceneId = 0;

<<<<<<< HEAD
        // the "scene" property specifies which scene to load
        {
            MemIt scene = mDoc.FindMember("scene");
            if (scene != mDoc.MemberEnd() && scene->value.IsString()) {
                sceneId = scene->value.GetString();
            }
        }

        MemIt scene;

        MemIt scenes = mDoc.FindMember("scenes");
        if (scenes != mDoc.MemberEnd() && scenes->value.IsObject()) {
            if (sceneId) {
                scene = scenes->value.FindMember(sceneId);
                if (scene == scenes->value.MemberEnd()) {
                    //ThrowException("Missing scene!");
                }
            }
            else { // if not specified, use the first one
                scene = scenes->value.MemberBegin();
            }
        }

        if (scene != scenes->value.MemberEnd()) {
            LoadScene(scene->value);
        }

        CopyData();
    }
};

struct Buffer
{
private:
    std::size_t byteLength;
    shared_ptr<uint8_t> data;

public:
    Buffer(shared_ptr<uint8_t>& d, std::size_t length)
        : data(d), byteLength(length)
    { }

    std::size_t GetLength() const
    {
        return byteLength;
    }

    uint8_t* GetPointer()
    {
        return data.get();
    }

    static Buffer* FromStream(IOStream& stream, std::size_t length = 0, std::size_t baseOffset = 0)
    {
        if (!length) {
            length = stream.FileSize();
        }

        if (baseOffset) {
            stream.Seek(baseOffset, aiOrigin_SET);
        }

        shared_ptr<uint8_t> data(new uint8_t[length]);


        if (stream.Read(data.get(), length, 1) != 1) {
            throw DeadlyImportError("Unable to load buffer from file!");
        }

        return new Buffer(data, length);
    }
};


Ptr<Buffer> glTFReader::LoadBuffer(const char* id, Value& obj)
{
    if (!obj.IsObject()) return Ptr<Buffer>();

    if (mExtensions.KHR_binary_glTF && strcmp(id, "KHR_binary_glTF") == 0) {
        return mBodyBuffer;
    }
    else {
        const char* uri = TryReadMember<const char*>(obj, "uri", 0);

        Buffer* b = 0;
        if (IsDataURI(uri)) {
            const char* comma = strchr(uri, ',');
            *const_cast<char*>(comma) = '\0';
            
            bool isBase64 = (strstr(uri, "base64") != 0);
            if (isBase64) {
                uint8_t* data;
                std::size_t dataLen = DecodeBase64(comma + 1, data);
                b = new Buffer(shared_ptr<uint8_t>(data), dataLen);
            }
        }
        else if (uri) { // Local file
            unsigned int byteLength = TryReadMember(obj, "byteLength", 0u);

            scoped_ptr<IOStream> file(mIO.Open(uri));
            b = Buffer::FromStream(*file.get(), byteLength);
        }
        return Ptr<Buffer>(b);
    }
}


struct BufferView
{
    Ptr<Buffer> buffer;
    unsigned int byteOffset;
    unsigned int byteLength;

    BufferView() {}

    BufferView(Value& obj)
    {
        Read(obj);
    }

    void Read(Value& obj)
    {
        if (!obj.IsObject()) return;

    }

};

Ptr<BufferView> glTFReader::LoadBufferView(const char* id, Value& obj)
{
    if (!obj.IsObject()) return Ptr<BufferView>();


    const char* bufferId = TryReadMember<const char*>(obj, "buffer", 0);
    if (!bufferId) return Ptr<BufferView>();

    BufferView* bv = new BufferView();

    bv->buffer = mBuffers.Get(bufferId);
    bv->byteOffset = TryReadMember(obj, "byteOffset", 0u);
    bv->byteLength = TryReadMember(obj, "byteLength", 0u);

    return Ptr<BufferView>(bv);
}


struct Accessor
{
    Ptr<BufferView> bufferView;
    unsigned int byteOffset;
    unsigned int byteStride;
    ComponentType componentType;
    unsigned int count;
    std::string type; // "SCALAR", "VEC2", "VEC3", "VEC4", "MAT2", "MAT3", "MAT4"
    //unsigned int max;
    ///unsigned int min;

    unsigned int numComponents;
    unsigned int bytesPerComponent;
    unsigned int elemSize;

    uint8_t* data;

    inline uint8_t* GetPointer()
    {
        if (!bufferView || !bufferView->buffer) return 0;

        std::size_t offset = byteOffset + bufferView->byteOffset;
        return bufferView->buffer->GetPointer() + offset;
    }

    template<class T>
    void ExtractData(T*& outData, unsigned int* outCount = 0, unsigned int* outComponents = 0)
    {
        ai_assert(data);

        const std::size_t totalSize = elemSize * count;

        const std::size_t targetElemSize = sizeof(T);
        ai_assert(elemSize <= targetElemSize);

        ai_assert(count*byteStride <= bufferView->byteLength);

        outData = new T[count];
        if (byteStride == elemSize && targetElemSize == elemSize) {
            memcpy(outData, data, totalSize);
        }
        else {
            for (std::size_t i = 0; i < count; ++i) {
                memcpy(outData + i, data + i*byteStride, elemSize);
            }
        }

        if (outCount) *outCount = count;
        if (outComponents) *outComponents = numComponents;
    }

    template<class T = unsigned int>
    T GetValue(int i)
    {
        ai_assert(data);
        ai_assert(i*byteStride < bufferView->byteLength);
        T value = T();
        memcpy(&value, data + i*byteStride, elemSize);
        //value >>= 8 * (sizeof(T) - elemSize);
        return value;
    }         
};

Ptr<Accessor> glTFReader::LoadAccessor(const char* id, Value& obj)
{
    if (!obj.IsObject()) return Ptr<Accessor>();

    Accessor* a = new Accessor();

    const char* bufferViewId = TryReadMember<const char*>(obj, "bufferView", 0);
    if (bufferViewId) {
        a->bufferView = mBufferViews.Get(bufferViewId);
    }

    int compType = TryReadMember(obj, "componentType", unsigned(ComponentType_BYTE));

    a->byteOffset = TryReadMember(obj, "byteOffset", 0u);
    a->byteStride = TryReadMember(obj, "byteStride", 0u);
    a->componentType = static_cast<ComponentType>(compType);
    a->count = TryReadMember(obj, "count", 0u);
    a->type = TryReadMember(obj, "type", "");

    a->numComponents = 1; // "SCALAR"
    if (a->type == "VEC2") a->numComponents = 2;
    else if (a->type == "VEC3") a->numComponents = 3;
    else if (a->type == "VEC4") a->numComponents = 4;
    else if (a->type == "MAT2") a->numComponents = 4;
    else if (a->type == "MAT3") a->numComponents = 9;
    else if (a->type == "MAT4") a->numComponents = 16;

    switch (a->componentType) {
        case ComponentType_SHORT:
        case ComponentType_UNSIGNED_SHORT:
            a->bytesPerComponent = 2;
            break;

        case ComponentType_FLOAT:
            a->bytesPerComponent = 4;
            break;

        //case Accessor::ComponentType_BYTE:
        //case Accessor::ComponentType_UNSIGNED_BYTE:
        default:
            a->bytesPerComponent = 1;
    }

    a->elemSize = a->numComponents * a->bytesPerComponent;
    if (!a->byteStride) a->byteStride = a->elemSize;

    a->data = a->GetPointer();

    return Ptr<Accessor>(a);
}

static inline void setFace(aiFace& face, int a)
{
    face.mNumIndices = 1;
    face.mIndices = new unsigned int[1];
    face.mIndices[0] = a;
}

static inline void setFace(aiFace& face, int a, int b)
{
    face.mNumIndices = 2;
    face.mIndices = new unsigned int[2];
    face.mIndices[0] = a;
    face.mIndices[1] = b;
}

static inline void setFace(aiFace& face, int a, int b, int c)
{
    face.mNumIndices = 3;
    face.mIndices = new unsigned int[3];
    face.mIndices[0] = a;
    face.mIndices[1] = b;
    face.mIndices[2] = c;
}

Range glTFReader::LoadMesh(const char* id, Value& mesh)
{  
    Range range;
    range.first = mImpMeshes.size();
    range.second = mImpMeshes.size();

    MemIt primitives = mesh.FindMember("primitives");
    if (primitives != mesh.MemberEnd() && primitives->value.IsArray()) {
        for (unsigned int i = 0; i < primitives->value.Size(); ++i) {
            Value& primitive = primitives->value[i];

            aiMesh* aimesh = new aiMesh();
            mImpMeshes.push_back(aimesh);
            ++range.second;

            MemIt mode = primitive.FindMember("mode");
            if (mode != primitive.MemberEnd() && mode->value.IsInt()) {
                switch (mode->value.GetInt()) {
                    case PrimitiveMode_POINTS:
                        aimesh->mPrimitiveTypes |= aiPrimitiveType_POINT;
                        break;
                            
                    case PrimitiveMode_LINES:
                    case PrimitiveMode_LINE_LOOP:
                    case PrimitiveMode_LINE_STRIP:
                        aimesh->mPrimitiveTypes |= aiPrimitiveType_LINE;
                        break;

                    case PrimitiveMode_TRIANGLES:
                    case PrimitiveMode_TRIANGLE_STRIP:
                    case PrimitiveMode_TRIANGLE_FAN:
                        aimesh->mPrimitiveTypes |= aiPrimitiveType_TRIANGLE;
                        break;
                }
            }

            MemIt attrs = primitive.FindMember("attributes");
            if (attrs != primitive.MemberEnd() && attrs->value.IsObject()) {
                for (MemIt it = attrs->value.MemberBegin(); it != attrs->value.MemberEnd(); ++it) {
                    if (!it->value.IsString()) continue;
                    const char* attr = it->name.GetString();
                    const char* accessorId = it->value.GetString();

                    Ptr<Accessor> accessor = mAccessors.Get(accessorId);
                    if (!accessor) continue;

                    if (strcmp(attr, "POSITION") == 0) {
                        accessor->ExtractData(aimesh->mVertices, &aimesh->mNumVertices);
                    }
                    else if (strcmp(attr, "NORMAL") == 0) {
                        accessor->ExtractData(aimesh->mNormals);
                    }
                   else if (strncmp(attr, "TEXCOORD_", 9) == 0) {
                        int idx = attr[9] - '0';
                        if (idx >= 0 && idx <= AI_MAX_NUMBER_OF_TEXTURECOORDS) {
                            accessor->ExtractData(aimesh->mTextureCoords[idx], 0, &aimesh->mNumUVComponents[idx]);
                        }
                    }
                }
            }

            MemIt indices = primitive.FindMember("indices");
            if (indices != primitive.MemberEnd() && indices->value.IsString()) {
                Ptr<Accessor> acc = mAccessors.Get(indices->value.GetString());
                if (acc) {
                    aiFace* faces = 0;
                    std::size_t nFaces = 0;

                    int primitiveMode = mode->value.GetInt();
                    switch (primitiveMode) {
                        case PrimitiveMode_POINTS: {
                            nFaces = acc->count;
                            faces = new aiFace[nFaces];
                            for (unsigned int i = 0; i < acc->count; ++i) {
                                setFace(faces[i], acc->GetValue(i));
                            }
                            break;
                        }

                        case PrimitiveMode_LINES: {
                            nFaces = acc->count / 2;
                            faces = new aiFace[nFaces];
                            for (unsigned int i = 0; i < acc->count; i += 2) {
                                setFace(faces[i / 2], acc->GetValue(i), acc->GetValue(i + 1));
                            }
                            break;
                        }

                        case PrimitiveMode_LINE_LOOP:
                        case PrimitiveMode_LINE_STRIP: {
                            nFaces = acc->count - ((primitiveMode == PrimitiveMode_LINE_STRIP) ? 1 : 0);
                            faces = new aiFace[nFaces];
                            setFace(faces[0], acc->GetValue(0), acc->GetValue(1));
                            for (unsigned int i = 2; i < acc->count; ++i) {
                                setFace(faces[i - 1], faces[i - 2].mIndices[1], acc->GetValue(i));
                            }
                            if (primitiveMode == PrimitiveMode_LINE_LOOP) { // close the loop
                                setFace(faces[acc->count - 1], faces[acc->count - 2].mIndices[1], faces[0].mIndices[0]);
                            }
                            break;
                        }

                        case PrimitiveMode_TRIANGLES: {
                            nFaces = acc->count / 3;
                            faces = new aiFace[nFaces];
                            for (unsigned int i = 0; i < acc->count; i += 3) {
                                setFace(faces[i / 3], acc->GetValue(i), acc->GetValue(i + 1), acc->GetValue(i + 2));
                            }
                            break;
                        }
                        case PrimitiveMode_TRIANGLE_STRIP: {
                            nFaces = acc->count - 2;
                            faces = new aiFace[nFaces];
                            setFace(faces[0], acc->GetValue(0), acc->GetValue(1), acc->GetValue(2));
                            for (unsigned int i = 3; i < acc->count; ++i) {
                                setFace(faces[i - 2], faces[i - 1].mIndices[1], faces[i - 1].mIndices[2], acc->GetValue(i));
                            }
                            break;
                        }
                        case PrimitiveMode_TRIANGLE_FAN:
                            nFaces = acc->count - 2;
                            faces = new aiFace[nFaces];
                            setFace(faces[0], acc->GetValue(0), acc->GetValue(1), acc->GetValue(2));
                            for (unsigned int i = 3; i < acc->count; ++i) {
                                setFace(faces[i - 2], faces[0].mIndices[0], faces[i - 1].mIndices[2], acc->GetValue(i));
                            }
                            break;
                    }

                    if (faces) {
                        aimesh->mFaces = faces;
                        aimesh->mNumFaces = nFaces;
                    }
                }
            }


            MemIt material = primitive.FindMember("material");
            if (material != primitive.MemberEnd() && material->value.IsString()) {
                aimesh->mMaterialIndex = mMaterials.Get(material->value.GetString());
            }
        }
    }

    return range;
}


struct Image
{
    aiString uri;
};

struct Texture
{
    Ptr<Image> source;
};

Ptr<Image> glTFReader::LoadImage(const char* id, Value& obj)
{

    Image* img = new Image();

    std::size_t embeddedDataLen = 0;
    uint8_t* embeddedData = 0;
    const char* mimeType = 0;

    // Check for extensions first (to detect binary embedded data) 
    MemIt extensions = obj.FindMember("extensions");
    if (extensions != obj.MemberEnd()) {
        Value& exts = extensions->value;

        MemIt KHR_binary_glTF = exts.FindMember("KHR_binary_glTF");
        if (KHR_binary_glTF != exts.MemberEnd() && KHR_binary_glTF->value.IsObject()) {

            int width  = TryReadMember(KHR_binary_glTF->value, "width", 0);
            int height = TryReadMember(KHR_binary_glTF->value, "height", 0);
            
            ReadMember(KHR_binary_glTF->value, "mimeType", mimeType);

            const char* bufferViewId;
            if (ReadMember(KHR_binary_glTF->value, "bufferView", bufferViewId)) {
                Ptr<BufferView> bv = mBufferViews.Get(bufferViewId);
                if (bv) {
                    embeddedDataLen = bv->byteLength;
                    embeddedData = new uint8_t[embeddedDataLen];
                    memcpy(embeddedData, bv->buffer->GetPointer() + bv->byteOffset, embeddedDataLen);
                }
            }
        }
    }
    
    if (!embeddedDataLen) {
        const char* uri;
        if (ReadMember(obj, "uri", uri)) {
            if (IsDataURI(uri)) {
                const char* comma = strchr(uri, ',');
                *const_cast<char*>(comma) = '\0';

                bool isBase64 = (strstr(uri, "base64") != 0);
                if (isBase64) {
                    embeddedDataLen = DecodeBase64(comma + 1, embeddedData);
                }

                const char* sc = strchr(uri, ';');
                if (sc != 0) {
                    *const_cast<char*>(sc) = '\0';
                    mimeType = uri;
                }
            }
            else {
                img->uri = uri;
            }
        }
    }

    // Add the embedded texture
    if (embeddedDataLen > 0) {
        aiTexture* tex = new aiTexture();
        mImpTextures.push_back(tex);

        tex->mWidth = static_cast<unsigned int>(embeddedDataLen);
        tex->mHeight = 0;
        tex->pcData = reinterpret_cast<aiTexel*>(embeddedData);

        if (mimeType) {
            const char* ext = strchr(mimeType, '/') + 1;
            if (ext) {
                if (strcmp(ext, "jpeg") == 0) ext = "jpg";
            
                std::size_t len = strlen(ext);
                if (len <= 3) {
                    strcpy(tex->achFormatHint, ext);
                }
            }
        }

        // setup texture reference string (copied from ColladaLoader::FindFilenameForEffectTexture)
        img->uri.data[0] = '*';
        img->uri.length = 1 + ASSIMP_itoa10(img->uri.data + 1, MAXLEN - 1, mImpTextures.size() - 1);
    }

    return Ptr<Image>(img);
}

Ptr<Texture> glTFReader::LoadTexture(const char* id, Value& obj)
{
    Texture* tex = new Texture();

    const char* source;
    if (ReadMember(obj, "source", source)) {
        tex->source = mImages.Get(source);
    }

    return Ptr<Texture>(tex);
}

void glTFReader::SetMaterialColorProperty(aiMaterial* mat, Value& vals, const char* propName, aiTextureType texType, const char* pKey, unsigned int type, unsigned int idx)
{
    MemIt prop = vals.FindMember(propName);
    if (prop != vals.MemberEnd()) {
        aiColor3D col;
        if (Read(prop->value, col)) {
            mat->AddProperty(&col, 1, pKey, type, idx);
        }
        else if (prop->value.IsString()) {
            Ptr<Texture> tex = mTextures.Get(prop->value.GetString());
            if (tex && tex->source) {
                mat->AddProperty(&tex->source->uri, _AI_MATKEY_TEXTURE_BASE, texType, 0);
            }
        }
    }
}

unsigned int glTFReader::LoadMaterial(const char* id, Value& material)
{
    aiMaterial* mat = new aiMaterial();
    mImpMaterials.push_back(mat);

    const char* name;
    if (ReadMember(material, "name", name)) {
        aiString str(name);
        mat->AddProperty(&str, AI_MATKEY_NAME);
    }

    MemIt values = material.FindMember("values");
    if (values != material.MemberEnd() && values->value.IsObject()) {
        Value& vals = values->value;

        SetMaterialColorProperty(mat, vals, "diffuse",  aiTextureType_DIFFUSE,  AI_MATKEY_COLOR_DIFFUSE);
        SetMaterialColorProperty(mat, vals, "specular", aiTextureType_SPECULAR, AI_MATKEY_COLOR_SPECULAR);
        SetMaterialColorProperty(mat, vals, "ambient",  aiTextureType_AMBIENT,  AI_MATKEY_COLOR_AMBIENT);

        float shininess;
        if (ReadMember(vals, "shininess", shininess)) {
            mat->AddProperty(&shininess, 1, AI_MATKEY_SHININESS);
        }
    }

    MemIt extensions = material.FindMember("values");
    if (extensions != material.MemberEnd() && extensions->value.IsObject()) {
        Value& exts = extensions->value;

        MemIt KHR_materials_common = exts.FindMember("KHR_materials_common");
        if (KHR_materials_common != exts.MemberEnd() && KHR_materials_common->value.IsObject()) {
            // TODO: support KHR_materials_common (https://github.com/KhronosGroup/glTF/tree/master/extensions/Khronos/KHR_materials_common)
        }
    }

    return static_cast<unsigned int>(mImpMaterials.size() - 1);
}

aiNode* glTFReader::LoadNode(const char* id, Value& node)
{
    aiNode* ainode = new aiNode(id);

    //MemIt name = node.FindMember("name");
    //if (name != node.MemberEnd() && name->value.IsString()) {
    //    strcpy(ainode->mName.data, name->value.GetString());
    //}

    MemIt children = node.FindMember("children");
    if (children != node.MemberEnd() && children->value.IsArray()) {

        ainode->mChildren = new aiNode*[children->value.Size()];
        //ainode->mNumChildren = 0;

        for (unsigned int i = 0; i < children->value.Size(); ++i) {
            Value& child = children->value[i];
            if (child.IsString()) {
                // get/create the child node
                aiNode* aichild = mNodes.Get(child.GetString());
                if (aichild) {
                    aichild->mParent = ainode;
                    ainode->mChildren[ainode->mNumChildren++] = aichild;
                }
            }
        }
    }

    aiMatrix4x4& transf = ainode->mTransformation;

    MemIt matrix = node.FindMember("matrix");
    if (matrix != node.MemberEnd()) {
        Read(matrix->value, transf);
    }
    else {
        MemIt translation = node.FindMember("translation");
        if (translation != node.MemberEnd()) {
            aiVector3D trans;
            if (Read(matrix->value, trans)) {
                aiMatrix4x4 m;
                aiMatrix4x4::Translation(trans, m);
                transf = m * transf;
            }
        }

        MemIt scale = node.FindMember("scale");
        if (scale != node.MemberEnd()) {
            aiVector3D scal(1.f);
            if (Read(matrix->value, scal)) {
                aiMatrix4x4 m;
                aiMatrix4x4::Scaling(scal, m);
                transf = m * transf;
            }
        }

        MemIt rotation = node.FindMember("rotation");
        if (rotation != node.MemberEnd()) {
            aiQuaternion rot;
            if (Read(matrix->value, rot)) {
                transf = aiMatrix4x4(rot.GetMatrix()) * transf;
            }
        }
    }

    MemIt meshes = node.FindMember("meshes");
    if (meshes != node.MemberEnd() && meshes->value.IsArray()) {
        std::size_t numMeshes = (std::size_t)meshes->value.Size();

        std::vector<unsigned int> meshList;

        for (std::size_t i = 0; i < numMeshes; ++i) {
            if (meshes->value[i].IsString()) {
                Range range = mMeshes.Get(meshes->value[i].GetString());
                for (unsigned int m = range.first; m < range.second; ++m) {
                    meshList.push_back(m);
                }                
            }
        }

        if (meshList.size()) {
            ainode->mNumMeshes = meshList.size();
            ainode->mMeshes = new unsigned int[meshList.size()];
            std::swap_ranges(meshList.begin(), meshList.end(), ainode->mMeshes);
        }
    }

    // TODO load "skeletons", "skin", "jointName", "camera"

    return ainode;
}





//
// glTFImporter methods
//

template<> const std::string LogFunctions<glTFImporter>::log_prefix = "glTF: ";

=======
#ifndef ASSIMP_BUILD_NO_GLTF_IMPORTER
    
>>>>>>> fc6f35da
static const aiImporterDesc desc = {
    "glTF Importer",
    "",
    "",
    "",
<<<<<<< HEAD
    aiImporterFlags_SupportTextFlavour | aiImporterFlags_SupportBinaryFlavour | aiImporterFlags_SupportCompressedFlavour
    | aiImporterFlags_LimitedSupport | aiImporterFlags_Experimental,
=======
    aiImporterFlags_SupportTextFlavour | aiImporterFlags_SupportCompressedFlavour,
>>>>>>> fc6f35da
    0,
    0,
    0,
    0,
<<<<<<< HEAD
    "gltf glb"
=======
    "gltf"
>>>>>>> fc6f35da
};

glTFImporter::glTFImporter() 
: BaseImporter()
{

}

glTFImporter::~glTFImporter() {

}

bool glTFImporter::CanRead( const std::string& pFile, IOSystem* pIOHandler, bool checkSig ) const {
    const std::string& extension = GetExtension(pFile);
    if (extension == "gltf" || extension == "glb") {
        return true;
    }
    return false;
}

const aiImporterDesc* glTFImporter::GetInfo() const {
    return &desc;
}

void glTFImporter::ReadBinaryHeader(IOStream& stream)
{
    GLB_Header header;
    if (stream.Read(&header, sizeof(header), 1) != 1) {
        ThrowException("Unable to read the file header");
    }

    if (strncmp((char*)header.magic, AI_GLB_MAGIC_NUMBER, sizeof(header.magic)) != 0) {
        ThrowException("Invalid binary glTF file");
    }

    AI_SWAP4(header.version);
    if (header.version != 1) {
        ThrowException("Unsupported binary glTF version");
    }

    AI_SWAP4(header.sceneFormat);
    if (header.sceneFormat != SceneFormat_JSON) {
        ThrowException("Unsupported binary glTF scene format");
    }

<<<<<<< HEAD
    AI_SWAP4(header.length);
    AI_SWAP4(header.sceneLength);

    mSceneLength = static_cast<std::size_t>(header.sceneLength);
        
    mBodyOffset = sizeof(header) + mSceneLength;
    mBodyOffset = (mBodyOffset + 3) & ~3; // Round up to next multiple of 4

    mBodyLength = header.length - mBodyOffset;
}

void glTFImporter::InternReadFile( const std::string& pFile, aiScene* pScene, IOSystem* pIOHandler ) {
    scoped_ptr<IOStream> stream(pIOHandler->Open(pFile, "rb"));
    if (!stream) {
        ThrowException("Could not open file for reading");
    }

    // is binary? then read the header
    if (GetExtension(pFile) == "glb") {
        ReadBinaryHeader(*stream);
    }
    else {
        mSceneLength = stream->FileSize();
        mBodyLength = 0;
    }


    // read the scene data

    scoped_ptr<char> sceneData = new char[mSceneLength + 1];
    sceneData[mSceneLength] = '\0';

    if (stream->Read(sceneData, 1, mSceneLength) != mSceneLength) {
        ThrowException("Could not read the file contents");
    }


    // parse the JSON document

    Document doc;
    doc.ParseInsitu(sceneData);

    if (doc.HasParseError()) {
        char buffer[32];
        ASSIMP_itoa10(buffer, doc.GetErrorOffset());
        ThrowException(std::string("JSON parse error, offset ") + buffer + ": "
            + GetParseError_En(doc.GetParseError()));
    }

    if (!doc.IsObject()) {
        ThrowException("gltf file must be a JSON object!");
    }


    // Buffer instance for the current file embedded contents
    shared_ptr<Buffer> bodyBuffer;
    if (mBodyLength > 0) {
        bodyBuffer.reset(Buffer::FromStream(*stream, mBodyLength, mBodyOffset));
    }

    // import the data
    glTFReader reader(pScene, doc, *pIOHandler, bodyBuffer);
    reader.Load();

    if (pScene->mNumMeshes == 0) {
        pScene->mFlags |= AI_SCENE_FLAGS_INCOMPLETE;
    }
}
=======
    // Allocate buffer and read file into it
    TextFileToBuffer( stream.get(), m_buffer );

    std::string data( &m_buffer[ 0 ] );
    picojson::value v;
    std::string err = picojson::parse( v, data );
    if (!err.empty()) {
        throw DeadlyImportError( "Error occurred: " + err + "."  );
    }
}

#endif // ASSIMP_BUILD_NO_GLTF_IMPORTER

} // Namespace Assimp
>>>>>>> fc6f35da
<|MERGE_RESOLUTION|>--- conflicted
+++ resolved
@@ -37,6 +37,9 @@
 
 ----------------------------------------------------------------------
 */
+
+#ifndef ASSIMP_BUILD_NO_GLTF_IMPORTER
+
 #include "glTFImporter.h"
 #include "StreamReader.h"
 #include "DefaultIOSystem.h"
@@ -381,7 +384,6 @@
 
         const char* sceneId = 0;
 
-<<<<<<< HEAD
         // the "scene" property specifies which scene to load
         {
             MemIt scene = mDoc.FindMember("scene");
@@ -1079,30 +1081,20 @@
 
 template<> const std::string LogFunctions<glTFImporter>::log_prefix = "glTF: ";
 
-=======
-#ifndef ASSIMP_BUILD_NO_GLTF_IMPORTER
-    
->>>>>>> fc6f35da
+
+
 static const aiImporterDesc desc = {
     "glTF Importer",
     "",
     "",
     "",
-<<<<<<< HEAD
     aiImporterFlags_SupportTextFlavour | aiImporterFlags_SupportBinaryFlavour | aiImporterFlags_SupportCompressedFlavour
     | aiImporterFlags_LimitedSupport | aiImporterFlags_Experimental,
-=======
-    aiImporterFlags_SupportTextFlavour | aiImporterFlags_SupportCompressedFlavour,
->>>>>>> fc6f35da
     0,
     0,
     0,
     0,
-<<<<<<< HEAD
     "gltf glb"
-=======
-    "gltf"
->>>>>>> fc6f35da
 };
 
 glTFImporter::glTFImporter() 
@@ -1148,7 +1140,6 @@
         ThrowException("Unsupported binary glTF scene format");
     }
 
-<<<<<<< HEAD
     AI_SWAP4(header.length);
     AI_SWAP4(header.sceneLength);
 
@@ -1217,19 +1208,5 @@
         pScene->mFlags |= AI_SCENE_FLAGS_INCOMPLETE;
     }
 }
-=======
-    // Allocate buffer and read file into it
-    TextFileToBuffer( stream.get(), m_buffer );
-
-    std::string data( &m_buffer[ 0 ] );
-    picojson::value v;
-    std::string err = picojson::parse( v, data );
-    if (!err.empty()) {
-        throw DeadlyImportError( "Error occurred: " + err + "."  );
-    }
-}
 
 #endif // ASSIMP_BUILD_NO_GLTF_IMPORTER
-
-} // Namespace Assimp
->>>>>>> fc6f35da
