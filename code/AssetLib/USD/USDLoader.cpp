--- conflicted
+++ resolved
@@ -4,10 +4,6 @@
 
 Copyright (c) 2006-2024, assimp team
 
-<<<<<<< HEAD
-
-=======
->>>>>>> 5d5e0bad
 All rights reserved.
 
 Redistribution and use of this software in source and binary forms,
@@ -39,12 +35,6 @@
 THEORY OF LIABILITY, WHETHER IN CONTRACT, STRICT LIABILITY, OR TORT
 (INCLUDING NEGLIGENCE OR OTHERWISE) ARISING IN ANY WAY OUT OF THE USE
 OF THIS SOFTWARE, EVEN IF ADVISED OF THE POSSIBILITY OF SUCH DAMAGE.
-<<<<<<< HEAD
-
-@author: Richard Steffen, 2014
-
-=======
->>>>>>> 5d5e0bad
 ----------------------------------------------------------------------
 */
 
@@ -130,4 +120,4 @@
 
 } // namespace Assimp
 
-#endif // !! ASSIMP_BUILD_NO_USD_IMPORTER+#endif // !! ASSIMP_BUILD_NO_USD_IMPORTER
