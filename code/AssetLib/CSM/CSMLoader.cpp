/*
---------------------------------------------------------------------------
Open Asset Import Library (assimp)
---------------------------------------------------------------------------

Copyright (c) 2006-2022, assimp team



All rights reserved.

Redistribution and use of this software in source and binary forms,
with or without modification, are permitted provided that the following
conditions are met:

* Redistributions of source code must retain the above
  copyright notice, this list of conditions and the
  following disclaimer.

* Redistributions in binary form must reproduce the above
  copyright notice, this list of conditions and the
  following disclaimer in the documentation and/or other
  materials provided with the distribution.

* Neither the name of the assimp team, nor the names of its
  contributors may be used to endorse or promote products
  derived from this software without specific prior
  written permission of the assimp team.

THIS SOFTWARE IS PROVIDED BY THE COPYRIGHT HOLDERS AND CONTRIBUTORS
"AS IS" AND ANY EXPRESS OR IMPLIED WARRANTIES, INCLUDING, BUT NOT
LIMITED TO, THE IMPLIED WARRANTIES OF MERCHANTABILITY AND FITNESS FOR
A PARTICULAR PURPOSE ARE DISCLAIMED. IN NO EVENT SHALL THE COPYRIGHT
OWNER OR CONTRIBUTORS BE LIABLE FOR ANY DIRECT, INDIRECT, INCIDENTAL,
SPECIAL, EXEMPLARY, OR CONSEQUENTIAL DAMAGES (INCLUDING, BUT NOT
LIMITED TO, PROCUREMENT OF SUBSTITUTE GOODS OR SERVICES; LOSS OF USE,
DATA, OR PROFITS; OR BUSINESS INTERRUPTION) HOWEVER CAUSED AND ON ANY
THEORY OF LIABILITY, WHETHER IN CONTRACT, STRICT LIABILITY, OR TORT
(INCLUDING NEGLIGENCE OR OTHERWISE) ARISING IN ANY WAY OUT OF THE USE
OF THIS SOFTWARE, EVEN IF ADVISED OF THE POSSIBILITY OF SUCH DAMAGE.
---------------------------------------------------------------------------
*/

/** @file  CSMLoader.cpp
 *  Implementation of the CSM importer class.
 */



#ifndef ASSIMP_BUILD_NO_CSM_IMPORTER

#include "CSMLoader.h"
#include <assimp/SkeletonMeshBuilder.h>
#include <assimp/ParsingUtils.h>
#include <assimp/fast_atof.h>
#include <assimp/Importer.hpp>
#include <memory>
#include <assimp/IOSystem.hpp>
#include <assimp/anim.h>
#include <assimp/DefaultLogger.hpp>
#include <assimp/scene.h>
#include <assimp/importerdesc.h>

using namespace Assimp;

static const aiImporterDesc desc = {
    "CharacterStudio Motion Importer (MoCap)",
    "",
    "",
    "",
    aiImporterFlags_SupportTextFlavour,
    0,
    0,
    0,
    0,
    "csm"
};


// ------------------------------------------------------------------------------------------------
// Constructor to be privately used by Importer
CSMImporter::CSMImporter()
: noSkeletonMesh()
{}

// ------------------------------------------------------------------------------------------------
// Destructor, private as well
CSMImporter::~CSMImporter()
{}

// ------------------------------------------------------------------------------------------------
// Returns whether the class can handle the format of the given file.
bool CSMImporter::CanRead( const std::string& pFile, IOSystem* pIOHandler, bool /*checkSig*/) const
{
<<<<<<< HEAD
    // check file extension
    const std::string extension = GetExtension(pFile);

    if( extension == "csm")
        return true;

    if ((checkSig || !extension.length()) && pIOHandler) {
        static const char * const tokens[] = {"$Filename"};
        return SearchFileHeaderForToken(pIOHandler,pFile,tokens,1);
    }
    return false;
=======
    static const char* tokens[] = {"$Filename"};
    return SearchFileHeaderForToken(pIOHandler,pFile,tokens,AI_COUNT_OF(tokens));
>>>>>>> b82d9f4b
}

// ------------------------------------------------------------------------------------------------
// Build a string of all file extensions supported
const aiImporterDesc* CSMImporter::GetInfo () const
{
    return &desc;
}

// ------------------------------------------------------------------------------------------------
// Setup configuration properties for the loader
void CSMImporter::SetupProperties(const Importer* pImp)
{
    noSkeletonMesh = pImp->GetPropertyInteger(AI_CONFIG_IMPORT_NO_SKELETON_MESHES,0) != 0;
}

// ------------------------------------------------------------------------------------------------
// Imports the given file into the given scene structure.
void CSMImporter::InternReadFile( const std::string& pFile,
    aiScene* pScene, IOSystem* pIOHandler)
{
    std::unique_ptr<IOStream> file( pIOHandler->Open( pFile, "rb"));

    // Check whether we can read from the file
    if( file.get() == nullptr) {
        throw DeadlyImportError( "Failed to open CSM file ", pFile, ".");
    }

    // allocate storage and copy the contents of the file to a memory buffer
    std::vector<char> mBuffer2;
    TextFileToBuffer(file.get(),mBuffer2);
    const char* buffer = &mBuffer2[0];

    std::unique_ptr<aiAnimation> anim(new aiAnimation());
    int first = 0, last = 0x00ffffff;

    // now process the file and look out for '$' sections
    while (1)   {
        SkipSpaces(&buffer);
        if ('\0' == *buffer)
            break;

        if ('$'  == *buffer)    {
            ++buffer;
            if (TokenMatchI(buffer,"firstframe",10))    {
                SkipSpaces(&buffer);
                first = strtol10(buffer,&buffer);
            }
            else if (TokenMatchI(buffer,"lastframe",9))     {
                SkipSpaces(&buffer);
                last = strtol10(buffer,&buffer);
            }
            else if (TokenMatchI(buffer,"rate",4))  {
                SkipSpaces(&buffer);
                float d;
                buffer = fast_atoreal_move<float>(buffer,d);
                anim->mTicksPerSecond = d;
            }
            else if (TokenMatchI(buffer,"order",5)) {
                std::vector< aiNodeAnim* > anims_temp;
                anims_temp.reserve(30);
                while (1)   {
                    SkipSpaces(&buffer);
                    if (IsLineEnd(*buffer) && SkipSpacesAndLineEnd(&buffer) && *buffer == '$')
                        break; // next section

                    // Construct a new node animation channel and setup its name
                    anims_temp.push_back(new aiNodeAnim());
                    aiNodeAnim* nda = anims_temp.back();

                    char* ot = nda->mNodeName.data;
                    while (!IsSpaceOrNewLine(*buffer))
                        *ot++ = *buffer++;

                    *ot = '\0';
                    nda->mNodeName.length = static_cast<ai_uint32>(ot-nda->mNodeName.data);
                }

                anim->mNumChannels = static_cast<unsigned int>(anims_temp.size());
                if (!anim->mNumChannels)
                    throw DeadlyImportError("CSM: Empty $order section");

                // copy over to the output animation
                anim->mChannels = new aiNodeAnim*[anim->mNumChannels];
                ::memcpy(anim->mChannels,&anims_temp[0],sizeof(aiNodeAnim*)*anim->mNumChannels);
            }
            else if (TokenMatchI(buffer,"points",6))    {
                if (!anim->mNumChannels)
                    throw DeadlyImportError("CSM: \'$order\' section is required to appear prior to \'$points\'");

                // If we know how many frames we'll read, we can preallocate some storage
                unsigned int alloc = 100;
                if (last != 0x00ffffff)
                {
                    alloc = last-first;
                    alloc += alloc>>2u; // + 25%
                    for (unsigned int i = 0; i < anim->mNumChannels;++i)
                        anim->mChannels[i]->mPositionKeys = new aiVectorKey[alloc];
                }

                unsigned int filled = 0;

                // Now read all point data.
                while (1)   {
                    SkipSpaces(&buffer);
                    if (IsLineEnd(*buffer) && (!SkipSpacesAndLineEnd(&buffer) || *buffer == '$'))   {
                        break; // next section
                    }

                    // read frame
                    const int frame = ::strtoul10(buffer,&buffer);
                    last  = std::max(frame,last);
                    first = std::min(frame,last);
                    for (unsigned int i = 0; i < anim->mNumChannels;++i)    {

                        aiNodeAnim* s = anim->mChannels[i];
                        if (s->mNumPositionKeys == alloc)   { /* need to reallocate? */

                            aiVectorKey* old = s->mPositionKeys;
                            s->mPositionKeys = new aiVectorKey[s->mNumPositionKeys = alloc*2];
                            ::memcpy(s->mPositionKeys,old,sizeof(aiVectorKey)*alloc);
                            delete[] old;
                        }

                        // read x,y,z
                        if(!SkipSpacesAndLineEnd(&buffer))
                            throw DeadlyImportError("CSM: Unexpected EOF occurred reading sample x coord");

                        if (TokenMatchI(buffer, "DROPOUT", 7))  {
                            // seems this is invalid marker data; at least the doc says it's possible
                            ASSIMP_LOG_WARN("CSM: Encountered invalid marker data (DROPOUT)");
                        }
                        else    {
                            aiVectorKey* sub = s->mPositionKeys + s->mNumPositionKeys;
                            sub->mTime = (double)frame;
                            buffer = fast_atoreal_move<float>(buffer, (float&)sub->mValue.x);

                            if(!SkipSpacesAndLineEnd(&buffer))
                                throw DeadlyImportError("CSM: Unexpected EOF occurred reading sample y coord");
                            buffer = fast_atoreal_move<float>(buffer, (float&)sub->mValue.y);

                            if(!SkipSpacesAndLineEnd(&buffer))
                                throw DeadlyImportError("CSM: Unexpected EOF occurred reading sample z coord");
                            buffer = fast_atoreal_move<float>(buffer, (float&)sub->mValue.z);

                            ++s->mNumPositionKeys;
                        }
                    }

                    // update allocation granularity
                    if (filled == alloc)
                        alloc *= 2;

                    ++filled;
                }
                // all channels must be complete in order to continue safely.
                for (unsigned int i = 0; i < anim->mNumChannels;++i)    {

                    if (!anim->mChannels[i]->mNumPositionKeys)
                        throw DeadlyImportError("CSM: Invalid marker track");
                }
            }
        }
        else    {
            // advance to the next line
            SkipLine(&buffer);
        }
    }

    // Setup a proper animation duration
    anim->mDuration = last - std::min( first, 0 );

    // build a dummy root node with the tiny markers as children
    pScene->mRootNode = new aiNode();
    pScene->mRootNode->mName.Set("$CSM_DummyRoot");

    pScene->mRootNode->mNumChildren = anim->mNumChannels;
    pScene->mRootNode->mChildren = new aiNode* [anim->mNumChannels];

    for (unsigned int i = 0; i < anim->mNumChannels;++i)    {
        aiNodeAnim* na = anim->mChannels[i];

        aiNode* nd  = pScene->mRootNode->mChildren[i] = new aiNode();
        nd->mName   = anim->mChannels[i]->mNodeName;
        nd->mParent = pScene->mRootNode;

        aiMatrix4x4::Translation(na->mPositionKeys[0].mValue, nd->mTransformation);
    }

    // Store the one and only animation in the scene
    pScene->mAnimations    = new aiAnimation*[pScene->mNumAnimations=1];
    anim->mName.Set("$CSM_MasterAnim");
    pScene->mAnimations[0] = anim.release();

    // mark the scene as incomplete and run SkeletonMeshBuilder on it
    pScene->mFlags |= AI_SCENE_FLAGS_INCOMPLETE;

    if (!noSkeletonMesh) {
        SkeletonMeshBuilder maker(pScene,pScene->mRootNode,true);
    }
}

#endif // !! ASSIMP_BUILD_NO_CSM_IMPORTER<|MERGE_RESOLUTION|>--- conflicted
+++ resolved
@@ -92,22 +92,8 @@
 // Returns whether the class can handle the format of the given file.
 bool CSMImporter::CanRead( const std::string& pFile, IOSystem* pIOHandler, bool /*checkSig*/) const
 {
-<<<<<<< HEAD
-    // check file extension
-    const std::string extension = GetExtension(pFile);
-
-    if( extension == "csm")
-        return true;
-
-    if ((checkSig || !extension.length()) && pIOHandler) {
-        static const char * const tokens[] = {"$Filename"};
-        return SearchFileHeaderForToken(pIOHandler,pFile,tokens,1);
-    }
-    return false;
-=======
     static const char* tokens[] = {"$Filename"};
     return SearchFileHeaderForToken(pIOHandler,pFile,tokens,AI_COUNT_OF(tokens));
->>>>>>> b82d9f4b
 }
 
 // ------------------------------------------------------------------------------------------------
