--- conflicted
+++ resolved
@@ -257,12 +257,8 @@
         }
 
         aiMesh* mesh = new aiMesh();
-<<<<<<< HEAD
-        aiFace* faces = mesh->mFaces = new aiFace[mesh->mNumFaces=static_cast<unsigned int>(face_table.size())];
-=======
-        mesh->mNumFaces=face_table.size();
+        mesh->mNumFaces=static_cast<unsigned int>(face_table.size());
         aiFace* faces = mesh->mFaces = new aiFace[mesh->mNumFaces];
->>>>>>> ba2f377b
 
         vertices.clear();
         vertices.reserve(4 * face_table.size()); // arbitrarily chosen
