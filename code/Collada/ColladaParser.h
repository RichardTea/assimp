/*
 Open Asset Import Library (assimp)
 ----------------------------------------------------------------------

 Copyright (c) 2006-2019, assimp team


 All rights reserved.

 Redistribution and use of this software in source and binary forms,
 with or without modification, are permitted provided that the
 following conditions are met:

 * Redistributions of source code must retain the above
 copyright notice, this list of conditions and the
 following disclaimer.

 * Redistributions in binary form must reproduce the above
 copyright notice, this list of conditions and the
 following disclaimer in the documentation and/or other
 materials provided with the distribution.

 * Neither the name of the assimp team, nor the names of its
 contributors may be used to endorse or promote products
 derived from this software without specific prior
 written permission of the assimp team.

 THIS SOFTWARE IS PROVIDED BY THE COPYRIGHT HOLDERS AND CONTRIBUTORS
 "AS IS" AND ANY EXPRESS OR IMPLIED WARRANTIES, INCLUDING, BUT NOT
 LIMITED TO, THE IMPLIED WARRANTIES OF MERCHANTABILITY AND FITNESS FOR
 A PARTICULAR PURPOSE ARE DISCLAIMED. IN NO EVENT SHALL THE COPYRIGHT
 OWNER OR CONTRIBUTORS BE LIABLE FOR ANY DIRECT, INDIRECT, INCIDENTAL,
 SPECIAL, EXEMPLARY, OR CONSEQUENTIAL DAMAGES (INCLUDING, BUT NOT
 LIMITED TO, PROCUREMENT OF SUBSTITUTE GOODS OR SERVICES; LOSS OF USE,
 DATA, OR PROFITS; OR BUSINESS INTERRUPTION) HOWEVER CAUSED AND ON ANY
 THEORY OF LIABILITY, WHETHER IN CONTRACT, STRICT LIABILITY, OR TORT
 (INCLUDING NEGLIGENCE OR OTHERWISE) ARISING IN ANY WAY OUT OF THE USE
 OF THIS SOFTWARE, EVEN IF ADVISED OF THE POSSIBILITY OF SUCH DAMAGE.

 ----------------------------------------------------------------------
 */

/** @file ColladaParser.h
 *  @brief Defines the parser helper class for the collada loader
 */

#ifndef AI_COLLADAPARSER_H_INC
#define AI_COLLADAPARSER_H_INC

#include <assimp/irrXMLWrapper.h>
#include "ColladaHelper.h"
#include <assimp/ai_assert.h>
#include <assimp/TinyFormatter.h>

namespace Assimp
{
    class ZipArchiveIOSystem;

    // ------------------------------------------------------------------------------------------
    /** Parser helper class for the Collada loader.
     *
     *  Does all the XML reading and builds internal data structures from it,
     *  but leaves the resolving of all the references to the loader.
     */
    class ColladaParser
    {
        friend class ColladaLoader;

        /** Converts a path read from a collada file to the usual representation */
        static void UriDecodePath(aiString& ss);

    protected:
        /** Map for generic metadata as aiString */
        typedef std::map<std::string, aiString> StringMetaData;

        /** Constructor from XML file */
        ColladaParser(IOSystem* pIOHandler, const std::string& pFile);

        /** Destructor */
        ~ColladaParser();

        /** Attempts to read the ZAE manifest and returns the DAE to open */
        static std::string ReadZaeManifest(ZipArchiveIOSystem &zip_archive);

        /** Reads the contents of the file */
        void ReadContents();

        /** Reads the structure of the file */
        void ReadStructure();

        /** Reads asset information such as coordinate system information and legal blah */
        void ReadAssetInfo();

        /** Reads contributor information such as author and legal blah */
        void ReadContributorInfo();

        /** Reads generic metadata into provided map and renames keys for Assimp */
<<<<<<< HEAD
        void ReadMetaDataItem(StringMetaData &metadata, const Collada::MetaKeyPairVector &key_renaming);
=======
        void ReadMetaDataItem(StringMetaData &metadata);
>>>>>>> ab50b5e1

        /** Reads the animation library */
        void ReadAnimationLibrary();

		/** Reads the animation clip library */
		void ReadAnimationClipLibrary();

        /** Unwrap controllers dependency hierarchy */
        void PostProcessControllers();
    
		/** Re-build animations from animation clip library, if present, otherwise combine single-channel animations */
		void PostProcessRootAnimations();

        /** Reads an animation into the given parent structure */
        void ReadAnimation( Collada::Animation* pParent);

        /** Reads an animation sampler into the given anim channel */
        void ReadAnimationSampler( Collada::AnimationChannel& pChannel);

        /** Reads the skeleton controller library */
        void ReadControllerLibrary();

        /** Reads a controller into the given mesh structure */
        void ReadController( Collada::Controller& pController);

        /** Reads the joint definitions for the given controller */
        void ReadControllerJoints( Collada::Controller& pController);

        /** Reads the joint weights for the given controller */
        void ReadControllerWeights( Collada::Controller& pController);

        /** Reads the image library contents */
        void ReadImageLibrary();

        /** Reads an image entry into the given image */
        void ReadImage( Collada::Image& pImage);

        /** Reads the material library */
        void ReadMaterialLibrary();

        /** Reads a material entry into the given material */
        void ReadMaterial( Collada::Material& pMaterial);

        /** Reads the camera library */
        void ReadCameraLibrary();

        /** Reads a camera entry into the given camera */
        void ReadCamera( Collada::Camera& pCamera);

        /** Reads the light library */
        void ReadLightLibrary();

        /** Reads a light entry into the given light */
        void ReadLight( Collada::Light& pLight);

        /** Reads the effect library */
        void ReadEffectLibrary();

        /** Reads an effect entry into the given effect*/
        void ReadEffect( Collada::Effect& pEffect);

        /** Reads an COMMON effect profile */
        void ReadEffectProfileCommon( Collada::Effect& pEffect);

        /** Read sampler properties */
        void ReadSamplerProperties( Collada::Sampler& pSampler);

        /** Reads an effect entry containing a color or a texture defining that color */
        void ReadEffectColor( aiColor4D& pColor, Collada::Sampler& pSampler);

        /** Reads an effect entry containing a float */
        void ReadEffectFloat( ai_real& pFloat);

        /** Reads an effect parameter specification of any kind */
        void ReadEffectParam( Collada::EffectParam& pParam);

        /** Reads the geometry library contents */
        void ReadGeometryLibrary();

        /** Reads a geometry from the geometry library. */
        void ReadGeometry( Collada::Mesh* pMesh);

        /** Reads a mesh from the geometry library */
        void ReadMesh( Collada::Mesh* pMesh);

        /** Reads a source element - a combination of raw data and an accessor defining
         * things that should not be redefinable. Yes, that's another rant.
         */
        void ReadSource();

        /** Reads a data array holding a number of elements, and stores it in the global library.
         * Currently supported are array of floats and arrays of strings.
         */
        void ReadDataArray();

        /** Reads an accessor and stores it in the global library under the given ID -
         * accessors use the ID of the parent <source> element
         */
        void ReadAccessor( const std::string& pID);

        /** Reads input declarations of per-vertex mesh data into the given mesh */
        void ReadVertexData( Collada::Mesh* pMesh);

        /** Reads input declarations of per-index mesh data into the given mesh */
        void ReadIndexData( Collada::Mesh* pMesh);

        /** Reads a single input channel element and stores it in the given array, if valid */
        void ReadInputChannel( std::vector<Collada::InputChannel>& poChannels);

        /** Reads a <p> primitive index list and assembles the mesh data into the given mesh */
        size_t ReadPrimitives( Collada::Mesh* pMesh, std::vector<Collada::InputChannel>& pPerIndexChannels,
                              size_t pNumPrimitives, const std::vector<size_t>& pVCount, Collada::PrimitiveType pPrimType);

        /** Copies the data for a single primitive into the mesh, based on the InputChannels */
        void CopyVertex(size_t currentVertex, size_t numOffsets, size_t numPoints, size_t perVertexOffset,
                        Collada::Mesh* pMesh, std::vector<Collada::InputChannel>& pPerIndexChannels,
                        size_t currentPrimitive, const std::vector<size_t>& indices);

        /** Reads one triangle of a tristrip into the mesh */
        void ReadPrimTriStrips(size_t numOffsets, size_t perVertexOffset, Collada::Mesh* pMesh,
                               std::vector<Collada::InputChannel>& pPerIndexChannels, size_t currentPrimitive, const std::vector<size_t>& indices);

        /** Extracts a single object from an input channel and stores it in the appropriate mesh data array */
        void ExtractDataObjectFromChannel( const Collada::InputChannel& pInput, size_t pLocalIndex, Collada::Mesh* pMesh);

        /** Reads the library of node hierarchies and scene parts */
        void ReadSceneLibrary();

        /** Reads a scene node's contents including children and stores it in the given node */
        void ReadSceneNode( Collada::Node* pNode);

        /** Reads a node transformation entry of the given type and adds it to the given node's transformation list. */
        void ReadNodeTransformation( Collada::Node* pNode, Collada::TransformType pType);

        /** Reads a mesh reference in a node and adds it to the node's mesh list */
        void ReadNodeGeometry( Collada::Node* pNode);

        /** Reads the collada scene */
        void ReadScene();

        // Processes bind_vertex_input and bind elements
        void ReadMaterialVertexInputBinding( Collada::SemanticMappingTable& tbl);

        /** Reads embedded textures from a ZAE archive*/
        void ReadEmbeddedTextures(ZipArchiveIOSystem &zip_archive);

    protected:
        /** Aborts the file reading with an exception */
        AI_WONT_RETURN void ThrowException( const std::string& pError) const AI_WONT_RETURN_SUFFIX;
        void ReportWarning(const char* msg,...);

        /** Skips all data until the end node of the current element */
        void SkipElement();

        /** Skips all data until the end node of the given element */
        void SkipElement( const char* pElement);

        /** Compares the current xml element name to the given string and returns true if equal */
        bool IsElement( const char* pName) const;

        /** Tests for the opening tag of the given element, throws an exception if not found */
        void TestOpening( const char* pName);

        /** Tests for the closing tag of the given element, throws an exception if not found */
        void TestClosing( const char* pName);

        /** Checks the present element for the presence of the attribute, returns its index
         or throws an exception if not found */
        int GetAttribute( const char* pAttr) const;

        /** Returns the index of the named attribute or -1 if not found. Does not throw,
         therefore useful for optional attributes */
        int TestAttribute( const char* pAttr) const;

        /** Reads the text contents of an element, throws an exception if not given.
         Skips leading whitespace. */
        const char* GetTextContent();

        /** Reads the text contents of an element, returns NULL if not given.
         Skips leading whitespace. */
        const char* TestTextContent();

        /** Reads a single bool from current text content */
        bool ReadBoolFromTextContent();

        /** Reads a single float from current text content */
        ai_real ReadFloatFromTextContent();

        /** Calculates the resulting transformation from all the given transform steps */
        aiMatrix4x4 CalculateResultTransform( const std::vector<Collada::Transform>& pTransforms) const;

        /** Determines the input data type for the given semantic string */
        Collada::InputType GetTypeForSemantic( const std::string& pSemantic);

        /** Finds the item in the given library by its reference, throws if not found */
        template <typename Type> const Type& ResolveLibraryReference( const std::map<std::string, Type>& pLibrary, const std::string& pURL) const;

    protected:
        /** Filename, for a verbose error message */
        std::string mFileName;

        /** XML reader, member for everyday use */
        irr::io::IrrXMLReader* mReader;

        /** All data arrays found in the file by ID. Might be referred to by actually
         everyone. Collada, you are a steaming pile of indirection. */
        typedef std::map<std::string, Collada::Data> DataLibrary;
        DataLibrary mDataLibrary;

        /** Same for accessors which define how the data in a data array is accessed. */
        typedef std::map<std::string, Collada::Accessor> AccessorLibrary;
        AccessorLibrary mAccessorLibrary;

        /** Mesh library: mesh by ID */
        typedef std::map<std::string, Collada::Mesh*> MeshLibrary;
        MeshLibrary mMeshLibrary;

        /** node library: root node of the hierarchy part by ID */
        typedef std::map<std::string, Collada::Node*> NodeLibrary;
        NodeLibrary mNodeLibrary;

        /** Image library: stores texture properties by ID */
        typedef std::map<std::string, Collada::Image> ImageLibrary;
        ImageLibrary mImageLibrary;

        /** Effect library: surface attributes by ID */
        typedef std::map<std::string, Collada::Effect> EffectLibrary;
        EffectLibrary mEffectLibrary;

        /** Material library: surface material by ID */
        typedef std::map<std::string, Collada::Material> MaterialLibrary;
        MaterialLibrary mMaterialLibrary;

        /** Light library: surface light by ID */
        typedef std::map<std::string, Collada::Light> LightLibrary;
        LightLibrary mLightLibrary;

        /** Camera library: surface material by ID */
        typedef std::map<std::string, Collada::Camera> CameraLibrary;
        CameraLibrary mCameraLibrary;

        /** Controller library: joint controllers by ID */
        typedef std::map<std::string, Collada::Controller> ControllerLibrary;
        ControllerLibrary mControllerLibrary;

		/** Animation library: animation references by ID */
		typedef std::map<std::string, Collada::Animation*> AnimationLibrary;
		AnimationLibrary mAnimationLibrary;

		/** Animation clip library: clip animation references by ID */
		typedef std::vector<std::pair<std::string, std::vector<std::string> > > AnimationClipLibrary;
		AnimationClipLibrary mAnimationClipLibrary;

        /** Pointer to the root node. Don't delete, it just points to one of
         the nodes in the node library. */
        Collada::Node* mRootNode;

        /** Root animation container */
        Collada::Animation mAnims;

        /** Size unit: how large compared to a meter */
        ai_real mUnitSize;

        /** Which is the up vector */
        enum { UP_X, UP_Y, UP_Z } mUpDirection;

        /** Asset metadata (global for scene) */
        StringMetaData mAssetMetaData;

        /** Collada file format version */
        Collada::FormatVersion mFormat;
    };

    // ------------------------------------------------------------------------------------------------
    // Check for element match
    inline bool ColladaParser::IsElement( const char* pName) const
    {
        ai_assert( mReader->getNodeType() == irr::io::EXN_ELEMENT);
        return ::strcmp( mReader->getNodeName(), pName) == 0;
    }

    // ------------------------------------------------------------------------------------------------
    // Finds the item in the given library by its reference, throws if not found
    template <typename Type>
    const Type& ColladaParser::ResolveLibraryReference( const std::map<std::string, Type>& pLibrary, const std::string& pURL) const
    {
        typename std::map<std::string, Type>::const_iterator it = pLibrary.find( pURL);
        if( it == pLibrary.end())
            ThrowException( Formatter::format() << "Unable to resolve library reference \"" << pURL << "\"." );
        return it->second;
    }

} // end of namespace Assimp

#endif // AI_COLLADAPARSER_H_INC<|MERGE_RESOLUTION|>--- conflicted
+++ resolved
@@ -95,11 +95,7 @@
         void ReadContributorInfo();
 
         /** Reads generic metadata into provided map and renames keys for Assimp */
-<<<<<<< HEAD
-        void ReadMetaDataItem(StringMetaData &metadata, const Collada::MetaKeyPairVector &key_renaming);
-=======
         void ReadMetaDataItem(StringMetaData &metadata);
->>>>>>> ab50b5e1
 
         /** Reads the animation library */
         void ReadAnimationLibrary();
