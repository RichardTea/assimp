--- conflicted
+++ resolved
@@ -105,12 +105,6 @@
 		return type;
 	}
 
-<<<<<<< HEAD
-#ifdef DEBUG
-	// copy of the token to show up in debugger
-	const std::string contents;
-#endif
-=======
 	unsigned int Line() const {
 		return line;
 	}
@@ -118,7 +112,6 @@
 	unsigned int Column() const {
 		return column;
 	}
->>>>>>> 7a3e3b13
 
 private:
 
@@ -136,14 +129,8 @@
 	const unsigned int line, column;
 };
 
-<<<<<<< HEAD
-// note: shared_ptr eats up too much storage, unique_ptr is C++11,
-// so have to use manual memory management for now.
-typedef Token* TokenPtr;
-=======
 // XXX should use C++11's unique_ptr - but assimp's need to keep working with 03
 typedef const Token* TokenPtr;
->>>>>>> 7a3e3b13
 typedef std::vector< TokenPtr > TokenList;
 
 #define new_Token new Token
