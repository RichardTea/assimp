--- conflicted
+++ resolved
@@ -617,10 +617,7 @@
   X3DImporter_Geometry3D.cpp
   X3DImporter_Group.cpp
   X3DImporter_Light.cpp
-<<<<<<< HEAD
-=======
   X3DImporter_Macro.hpp
->>>>>>> aeb99898
   X3DImporter_Metadata.cpp
   X3DImporter_Networking.cpp
   X3DImporter_Node.hpp
